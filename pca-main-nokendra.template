AWSTemplateFormatVersion: "2010-09-09"

<<<<<<< HEAD
Description: Amazon Transcribe Post Call Analytics - PCA (v0.7.1) (uksb-1sn29lk73)
=======
Description: Amazon Transcribe Post Call Analytics - PCA (v0.7.2) (uksb-1sn29lk73)
>>>>>>> e2c1467a

Parameters:

  AdminUsername:
    Type: String
    Default: "admin"
    Description: (Required) Username for admin user
    
  AdminEmail:
      Type: String
      Description: >-
        (Required) Email address for the admin user. Will be used for logging in and for setting the admin password. 
        This email will receive the temporary password for the admin user.
      AllowedPattern: ".+\\@.+\\..+"
      ConstraintDescription: Must be valid email address eg. johndoe@example.com

  BulkUploadBucketName:
    Type: String
    Default: ""
    Description: >-
      (Optional) Existing bucket where files can be dropped, and a secondary Step Function can be 
      manually enabled to drip feed them into the system. 
      Leave blank to automatically create new bucket.

  BulkUploadMaxDripRate:
    Type: String
    Default: "25"
    Description: Maximum number of files that the bulk uploader will move to the PCA source bucket in one pass

  BulkUploadMaxTranscribeJobs:
    Type: String
    Default: "50"
    Description: Number of concurrent Transcribe jobs (executing or queuing) where bulk upload will pause

  ComprehendLanguages:
    Type: String
    Default: en | es | fr | de | it | pt | ar | hi | ja | ko | zh | zh-TW
    Description: Languages supported by Comprehend's standard calls, separated by " | "

  ContentRedactionLanguages:
    Type: String
    Default: en-US
    Description: Languages supported by Transcribe's Content Redaction feature, separated by " | "

  ConversationLocation:
    Type: String
    AllowedPattern: "[+-_\/a-zA-Z0-9]*"
    Default: America/New_York
    Description: Name of the timezone location for the call source - this is the TZ database name from https://en.wikipedia.org/wiki/List_of_tz_database_time_zones

  EntityRecognizerEndpoint:
    Type: String
    Default: undefined
    Description: Name of the custom entity recognizer for Amazon Comprehend (not including language suffix, e.g. -en). If one cannot be found then simple entity string matching is attempted instead

  EntityStringMap:
    Type: String
    Default: sample-entities.csv
    Description: Basename of a CSV file containing item/Entity maps for when we don't have data for Comprehend Custom Entities (not including language suffix, e.g. -en)

  EntityThreshold:
    Type: String
    Default: "0.6"
    Description: Confidence threshold where we accept the custom entity detection result

  EntityTypes:
    Type: String
    Default: PERSON | LOCATION | ORGANIZATION | COMMERCIAL_ITEM | EVENT | DATE | QUANTITY | TITLE
    Description: Entity types supported by Comprehend's standard entity detection, separated by " | "

  InputBucketAudioPlayback:
    Type: String
    Default: playbackAudio
    Description: Folder that holds the audio files to playback in the browser.

  InputBucketFailedTranscriptions:
    Type: String
    Default: failedAudio
    Description: Folder that holds the audio files that for some reason failed transcription

  InputBucketName:
    Type: String
    Default: ""
    Description: >-
      (Optional) Existing bucket holding all audio files for the system. 
      Leave blank to automatically create new bucket with intelligent tiering storage and automated retention policy.

  InputBucketRawAudio:
    Type: String
    Default: originalAudio
    Description: Prefix/Folder that holds the audio files to be ingested into the system

  InputBucketOrigTranscripts:
    Type: String
    Default: originalTranscripts
    Description: >
      Folder that holds Transcripts from other applications (e.g. Live Call Analytics) that are to be
      processed as if PCA had processed that audio

  MaxSpeakers:
    Type: String
    Default: "2"
    Description: Maximum number of speakers that are expected on a call

  MinSentimentNegative:
    Type: String
    Default: "2.0"
    Description: Minimum sentiment level required to declare a phrase as having negative sentiment, in the range 0.0-5.0

  MinSentimentPositive:
    Type: String
    Default: "2.0"
    Description: Minimum sentiment level required to declare a phrase as having positive sentiment, in the range 0.0-5.0

  OutputBucketName:
    Type: String
    Default: ""
    Description: >-
      (Optional) Existing bucket where Transcribe output files are delivered. 
      Leave blank to automatically create new bucket with intelligent tiering storage and automated retention policy.

  OutputBucketTranscribeResults:
    Type: String
    Default: transcribeResults
    Description: Folder within the output S3 bucket where Transcribe results are written

  OutputBucketParsedResults:
    Type: String
    Default: parsedFiles
    Description: Folder within the output S3 bucket where parsed results are written

  SpeakerNames:
    Type: String
    Default: Customer | Agent
    AllowedValues:
        - Customer | Agent
        - Agent | Customer
    Description: Speaker label assignment order

  SpeakerSeparationType:
    Type: String
    Default: channel
    AllowedValues:
        - speaker
        - channel
    Description: Separation mode diarization - typically speaker for mono files, channel for stereo files

  StepFunctionName:
    Type: String
    AllowedPattern: "[-_a-zA-Z0-9]*"
    Default: PostCallAnalyticsWorkflow
    Description: Name of Step Functions workflow that orchestrates this process
    
  BulkUploadStepFunctionName:
    Type: String
    AllowedPattern: "[-_a-zA-Z0-9]*"
    Default: BulkUploadWorkflow
    Description: Name of Step Functions workflow that orchestrates the bulk import process
    
  SupportFilesBucketName:
    Type: String
    Default: ''
    Description: >-
      (Optional) Existing bucket that hold supporting files, such as the  file-based
      entity recognition mapping files.  Leave blank to automatically create new bucket.

  TranscribeLanguages:
    Type: String
    Default: en-US
    Description: Language to be used for Transcription - multiple entries separated by " | " will trigger Language Detection

  VocabFilterMode:
    Type: String
    Default: mask
    AllowedValues:
        - mask
        - remove
    Description: The mode to use for vocabulary filtering - must be one of mask or remove (tag is not supported)

  VocabFilterName:
    Type: String
    Default: undefined
    Description: Name of the vocabulary filter to use for Transcribe (not including language suffix, e.g. -en)

  VocabularyName:
    Type: String
    Default: undefined
    Description: Name of the custom vocabulary to use for Transcribe (omit the language suffix, e.g. -en-US)

  CustomLangModelName:
    Type: String
    Default: undefined
    Description: Name of the custom language model to use for Transcribe (omit the language suffix, e.g. -en-US)

  TranscribeApiMode:
    Type: String
    Default: analytics
    AllowedValues:
        - standard
        - analytics
    Description: Set the default operational mode for Transcribe

  TelephonyCTRType:
    Type: String
    Default: none
    AllowedValues:
        - none
        - genesys
    Description: Type of telephony system that will deliver Contact Trace Record files along with the audio recordings

  TelephonyCTRFileSuffix:
    Type: String
    Default: "_metadata.json | _call_metadata.json"
    Description: >
      File name suffixes for the CTR file(s) associated with the chosen telephony type, separated by " | ".
      For Genesys, this needs two entries: one for the conversation CTR file, and one for the call-specific file.
      Other telephony systems may need fewer or additional entries, please consult the documentation.

  CallRedactionTranscript:
    Type: String
    Default: true
    AllowedValues:
        - true
        - false
    Description: Enable or disable Transcribe's redaction feature

  CallRedactionAudio:
    Type: String
    Default: true
    AllowedValues:
        - true
        - false
    Description: When transcript redaction is enabled in Call Analytics, only allow playback of the redacted audio

  ffmpegDownloadUrl:
    Type: String
    Default: http://www.johnvansickle.com/ffmpeg/old-releases/ffmpeg-4.4-amd64-static.tar.xz
    Description: URL for ffmpeg binary distribution tar file download - see https://www.johnvansickle.com/ffmpeg/

  loadSampleAudioFiles:
    Type: String
    Default: false
    AllowedValues:
        - true
        - false
    Description: Set to true to automatically ingest sample audio files.
    
  FilenameDatetimeRegex:
    Type: String
    Default: '(\d{4})-(\d{2})-(\d{2})T(\d{2})-(\d{2})-(\d{2})'
    Description: >
      Regular Expression (regex) used to parse call Date/Time from audio filenames. 
      Each datetime field (year, month, etc.) must be matched using a separate parenthesized group in the regex. 
      Example: the regex '(\d{4})-(\d{2})-(\d{2})T(\d{2})-(\d{2})-(\d{2})' parses
      the filename: CallAudioFile-2021-12-01T07-55-51.wav into a value list: [2021, 12, 01, 07, 55, 51]
      The next parameter, FilenameDatetimeFieldMap, maps the values to datetime field codes.
      If the filename doesn't match the regex pattern, the current time is used as the call timestamp.

  FilenameDatetimeFieldMap:
    Type: String
    Default: '%Y %m %d %H %M %S'
    Description: >
      Space separated ordered sequence of time field codes as used by Python's datetime.strptime() function. 
      Each field code refers to a corresponding value parsed by the regex parameter filenameTimestampRegex. 
      Example: the mapping '%Y %m %d %H %M %S' assembles the regex output values [2021, 12, 01, 07, 55, 51]
      into the full datetime: '2021-12-01 07:55:51'.  
      If the field map doesn't match the value list parsed by the regex, then the current time is used as the call timestamp.

  FilenameGUIDRegex:
    Type: String
    Default: '_GUID_(.*?)_'
    Description: >
      Regular Expression (regex) used to parse call GUID from audio filenames. 
      The GUID value must be matched using one or more parenthesized groups in the regex. 
      Example: the regex '_GUID_(.*?)_' parses
      the filename: AutoRepairs1_CUST_12345_GUID_2a602c1a-4ca3-4d37-a933-444d575c0222_AGENT_BobS_DATETIME_07.55.51.067-09-16-2021.wav 
      to extract the GUID value '2a602c1a-4ca3-4d37-a933-444d575c0222'.

  FilenameAgentRegex:
    Type: String
    Default: '_AGENT_(.*?)_'
    Description: >
      Regular Expression (regex) used to parse call AGENT from audio filenames. 
      The AGENT value must be matched using one or more parenthesized groups in the regex. 
      Example: the regex '_AGENT_(.*?)_' parses
      the filename: AutoRepairs1_CUST_12345_GUID_2a602c1a-4ca3-4d37-a933-444d575c0222_AGENT_BobS_DATETIME_07.55.51.067-09-16-2021.wav 
      to extract the AGENT value 'BobS'. 

  FilenameCustRegex:
    Type: String
    Default: '_CUST_(.*?)_'
    Description: >
      Regular Expression (regex) used to parse Customer from audio filenames. 
      The customer id value must be matched using one or more parenthesized groups in the regex. 
      Example: the regex '_CUST_(.*?)_' parses
      the filename: AutoRepairs1_CUST_12345_GUID_2a602c1a-4ca3-4d37-a933-444d575c0222_AGENT_BobS_DATETIME_07.55.51.067-09-16-2021.wav 
      to extract the Customer value '12345'.

  EnableTranscriptKendraSearch:
    Type: String
    Default: 'No'
    AllowedValues:
        - 'No'
    Description: (NOT AVAILABLE) Optionally make call transcripts searchable, using Amazon Kendra.

  RetentionDays:
    Type: Number
    Default: 365
    AllowedValues:
      - 30
      - 60
      - 90
      - 180
      - 365
      - 730
      - 1460
    Description: >
      When using auto-provisioned S3 buckets, your audio files and associated call analysis data will be 
      automatically and permanently deleted after the specified number of retention days. The application
      does not currently archive recordings or call data.

  Environment:
    Description: The type of environment to tag your infrastructure with. You can specify DEV (development), TEST (test), or PROD (production).
    Type: String
    AllowedValues:
      - DEV
      - TEST
      - PROD
    Default: PROD
    
  DatabaseName:
    Type: String
    Default: 'pca'
    Description: Glue catalog database name used to contain tables/views for SQL integration.

  EnablePcaDashboards:
    Type: String
    Default: 'No'
    AllowedValues:
        - 'No'
        - 'Yes'
    Description: >
      Optionally deploy advanced analytics pipeline and Amazon QuickSight dashboards. 
      IMPORTANT: Your Amazon QuickSight account MUST be enabled before deploying this stack. See http://www.amazon.com/pca-dashboards for additional 
      steps required in Amazon QuickSight to (1) enable S3 access to PCA OutputBucket and (2) share dashboard and analytics assets.

  GenAIQuery:
    Default: 'BEDROCK'
    Type: String
    AllowedValues:
      - 'DISABLED'
      - 'BEDROCK'
      - 'ANTHROPIC'
    Description: >
      If enabled, gives the ability to query an individual call for information. 
      The BEDROCK option requires you to choose one of the supported model IDs from the provided list (GenAIQueryBedrockModelId).
      You must also accept access to that model in the Amazon Bedrock > Model Access console.
      The ANTHROPIC option is a third party service, and you must enter your Anthropic API key in the 
      Third Party LLM API Key section.

  GenAIQueryBedrockModelId:
    Type: String
    Default: anthropic.claude-v2
    AllowedValues:
      - amazon.titan-text-express-v1
      - anthropic.claude-v1
      - anthropic.claude-instant-v1
      - anthropic.claude-v2
    Description: (Optional) If 'GenAIQuery' is BEDROCK, which Bedrock model to use.

  CallSummarization:
    Default: 'BEDROCK'
    Type: String
    AllowedValues:
      - 'DISABLED'
      - 'BEDROCK'
      - 'SAGEMAKER'
      - 'ANTHROPIC'
      - 'LAMBDA'
    Description: >
      Set to enable call summarization by a Large Language Model. 
      The BEDROCK option requires you to choose one of the supported model IDs from the provided list (SummarizationBedrockModelId).
      You must also accept access to that model in the Amazon Bedrock > Model Access console.
      The SAGEMAKER option uses a SageMaker endpoint with the pretrained bart-large-cnn-samsum model with a ml.m5.xlarge instance type.  
      The LAMBDA option requires you to provide a function ARN below. 
      The ANTHROPIC option is a third party service, and you must enter your Anthropic API key in the Third Party LLM API Key section. 

  SummarizationBedrockModelId:
    Type: String
    Default: anthropic.claude-instant-v1
    AllowedValues:
      - amazon.titan-text-express-v1
      - anthropic.claude-v1
      - anthropic.claude-instant-v1
      - anthropic.claude-v2
    Description: (Optional) If 'CallSummarization' is BEDROCK, which Bedrock model to use.

  SummarizationSageMakerInitialInstanceCount:
    Type: Number
    MinValue: 0
    Default: 1
    Description: >
      (Optional) If 'CallSummarization' is SAGEMAKER, provide initial instance count. Set to '0' to enable Serverless Inference (for cold-start delay tolerant deployments only).

  SummarizationLLMThirdPartyApiKey:
    Type: String
    Description: >
      (Optional) If 'CallSummarization' or 'GenAIQuery' is ANTHROPIC, enter the provider API Key. ** Data will leave your AWS account **
    Default: undefined
    NoEcho: true

  SummarizationLambdaFunctionArn:
    Default: ''
    Type: String
    AllowedPattern: '^(|arn:aws:lambda:.*)$'
    Description: >
      (Optional) If 'CallSummarization' is LAMBDA, provide ARN for a Lambda function.

Metadata:
    AWS::CloudFormation::Interface:
        ParameterGroups:
            - Label:
                default: Admin User
              Parameters:
                  - AdminUsername
                  - AdminEmail
            - Label:
                default: Sample Data
              Parameters:
                  - loadSampleAudioFiles
            - Label:
                default: Enable Call Transcript Search
              Parameters:
                  - EnableTranscriptKendraSearch
            - Label:
                default: Call Summarization
              Parameters:
                - CallSummarization
                - SummarizationBedrockModelId
                - SummarizationSageMakerInitialInstanceCount
                - SummarizationLambdaFunctionArn
            - Label:
                default: Third Party LLM API Key
              Parameters:
                - SummarizationLLMThirdPartyApiKey
            - Label:
                default: Generative AI Query
              Parameters:
                - GenAIQuery
                - GenAIQueryBedrockModelId
            - Label:
                default: Advanced analytics and reporting
              Parameters:
                  - EnablePcaDashboards
                  - DatabaseName
            - Label:
                default: S3 Bucket Names and Retention Policy
              Parameters:
                  - InputBucketName
                  - BulkUploadBucketName
                  - OutputBucketName
                  - SupportFilesBucketName
                  - RetentionDays
            - Label:
                default: S3 bucket prefixes
              Parameters:
                  - InputBucketFailedTranscriptions
                  - InputBucketRawAudio
                  - InputBucketOrigTranscripts
                  - InputBucketAudioPlayback
                  - OutputBucketParsedResults
                  - OutputBucketTranscribeResults
            - Label:
                default: Filename metadata parsing
              Parameters:
                  - FilenameDatetimeRegex
                  - FilenameDatetimeFieldMap
                  - FilenameGUIDRegex
                  - FilenameAgentRegex
                  - FilenameCustRegex
            - Label:
                default: Transcription
              Parameters:
                  - TranscribeApiMode
                  - TranscribeLanguages
                  - VocabFilterMode
                  - VocabFilterName
                  - VocabularyName
                  - CustomLangModelName
                  - SpeakerSeparationType
                  - SpeakerNames
                  - MaxSpeakers
                  - CallRedactionTranscript
                  - CallRedactionAudio
                  - ContentRedactionLanguages
            - Label:
                default: Telephony system
              Parameters:
                  - TelephonyCTRType
                  - TelephonyCTRFileSuffix
            - Label:
                default: Entity detection
              Parameters:
                  - ComprehendLanguages
                  - EntityThreshold
                  - EntityTypes
                  - EntityRecognizerEndpoint
                  - EntityStringMap
            - Label:
                default: Sentiment detection
              Parameters:
                  - MinSentimentNegative
                  - MinSentimentPositive
            - Label:
                default: Bulk upload
              Parameters:
                - BulkUploadMaxDripRate
                - BulkUploadMaxTranscribeJobs
                - BulkUploadStepFunctionName
            - Label:
                default: Miscellaneous
              Parameters:
                - ConversationLocation
                - Environment
                - StepFunctionName
                - ffmpegDownloadUrl 

Conditions:
  ShouldCreateBulkUploadBucket: !Equals [!Ref BulkUploadBucketName, '']
  ShouldCreateInputBucket: !Equals [!Ref InputBucketName, '']
  ShouldCreateOutputBucket: !Equals [!Ref OutputBucketName, '']
  ShouldCreateSupportFilesBucket: !Equals [!Ref SupportFilesBucketName, '']
  ShouldEnableKendraSearch: !Not [!Equals [!Ref EnableTranscriptKendraSearch, 'No']]
  ShouldCreateKendraIndexDeveloperEdition: !Equals [!Ref EnableTranscriptKendraSearch, 'Yes, create new Kendra Index (Developer Edition)']
  ShouldDeployPcaDashboards: !Equals [!Ref EnablePcaDashboards, 'Yes']
  ShouldLoadSampleFiles: !Equals [!Ref loadSampleAudioFiles, 'true']
  ShouldDeployBedrockBoto3Layer: !Or [!Equals [!Ref CallSummarization, 'BEDROCK'], !Equals [!Ref GenAIQuery, 'BEDROCK'],]
  ShouldDeployLLMThirdPartyApiKey: !And [!Not [!Equals [!Ref SummarizationLLMThirdPartyApiKey, '']], !Not [!Equals [!Ref SummarizationLLMThirdPartyApiKey, undefined]]]
  ShouldTestBedrockModelId: !Or [!Equals [!Ref CallSummarization, 'BEDROCK'], !Equals [!Ref GenAIQuery, 'BEDROCK'],]
  ShouldTestGenAIQueryBedrockModelId: !Equals [!Ref GenAIQuery, 'BEDROCK']
  ShouldTestSummarizationBedrockModelId: !Equals [!Ref CallSummarization, 'BEDROCK']

Resources:
  ########################################################
  # S3 buckets
  # TODO: Versioning? Lifecycle Policies? Access Logging?
  ########################################################

  BulkUploadBucket:
    Condition: ShouldCreateBulkUploadBucket
    Type: 'AWS::S3::Bucket'
    DeletionPolicy: Retain
    UpdateReplacePolicy: Retain 
    Properties:
      BucketEncryption:
        ServerSideEncryptionConfiguration:
          - ServerSideEncryptionByDefault:
              SSEAlgorithm: AES256

  InputBucket:
    Condition: ShouldCreateInputBucket
    Type: 'AWS::S3::Bucket'
    DeletionPolicy: Retain
    UpdateReplacePolicy: Retain 
    
    Properties:
      BucketEncryption:
        ServerSideEncryptionConfiguration:
          - ServerSideEncryptionByDefault:
              SSEAlgorithm: AES256
      LifecycleConfiguration:
        Rules:
          - Id: StorageClassAndRetention
            Status: Enabled
            ExpirationInDays: !Ref RetentionDays
            Transitions:
              - TransitionInDays: 1
                StorageClass: INTELLIGENT_TIERING

  OutputBucket:
    Condition: ShouldCreateOutputBucket
    Type: 'AWS::S3::Bucket'
    DeletionPolicy: Retain
    UpdateReplacePolicy: Retain 
    Properties:
      BucketEncryption:
        ServerSideEncryptionConfiguration:
          - ServerSideEncryptionByDefault:
              SSEAlgorithm: AES256
      LifecycleConfiguration:
        Rules:
          - Id: LifecycleRule
            Status: Enabled
            ExpirationInDays: !Ref RetentionDays
            Transitions:
              - TransitionInDays: 1
                StorageClass: INTELLIGENT_TIERING

  SupportFilesBucket:
    Condition: ShouldCreateSupportFilesBucket
    Type: 'AWS::S3::Bucket'
    DeletionPolicy: Retain
    UpdateReplacePolicy: Retain 
    Properties:
      BucketEncryption:
        ServerSideEncryptionConfiguration:
          - ServerSideEncryptionByDefault:
              SSEAlgorithm: AES256

  ########################################################
  # If Bedrock Models are selected, verify that Bedrock 
  # is available in the region, and that models are enabled
  ########################################################

  TestBedrockModelFunctionRole:
    Type: AWS::IAM::Role
    Condition: ShouldTestBedrockModelId
    Properties:
      AssumeRolePolicyDocument:
        Version: '2012-10-17'
        Statement:
          - Effect: Allow
            Principal:
              Service: lambda.amazonaws.com
            Action: sts:AssumeRole
      ManagedPolicyArns:
        - arn:aws:iam::aws:policy/service-role/AWSLambdaBasicExecutionRole
      Policies:
        - PolicyDocument:
            Version: 2012-10-17
            Statement:
              - Effect: Allow
                Action:
                  - "bedrock:InvokeModel"
                Resource:
                  - !Sub "arn:${AWS::Partition}:bedrock:*::foundation-model/*"
                  - !Sub "arn:${AWS::Partition}:bedrock:*:${AWS::AccountId}:custom-model/*"
          PolicyName: BedrockPolicy

  TestBedrockModelFunction:
    Type: AWS::Lambda::Function
    Condition: ShouldTestBedrockModelId
    Properties:
      Handler: index.lambda_handler
      Role: !GetAtt 'TestBedrockModelFunctionRole.Arn'
      Runtime: python3.11
      Timeout: 60
      MemorySize: 128
      Code: 
        ZipFile: !Sub |
          import cfnresponse
          import json
          import subprocess
          import os
          import sys
          print("install latest boto3 to get bedrock service support")
          subprocess.check_call([sys.executable, '-m', 'pip', 'install', '--target', '/tmp', 'boto3'])
          sys.path.insert(0,'/tmp')
          import boto3

          # Defaults
          AWS_REGION = os.environ["AWS_REGION_OVERRIDE"] if "AWS_REGION_OVERRIDE" in os.environ else os.environ["AWS_REGION"]
          ENDPOINT_URL = os.environ.get("ENDPOINT_URL", f'https://bedrock-runtime.{AWS_REGION}.amazonaws.com')
          DEFAULT_MAX_TOKENS = 128

          def get_request_body(modelId, parameters, prompt):
              provider = modelId.split(".")[0]
              request_body = None
              if provider == "anthropic":
                  request_body = {
                      "prompt": prompt,
                      "max_tokens_to_sample": DEFAULT_MAX_TOKENS
                  } 
                  request_body.update(parameters)
              elif provider == "ai21":
                  request_body = {
                      "prompt": prompt,
                      "maxTokens": DEFAULT_MAX_TOKENS
                  }
                  request_body.update(parameters)
              elif provider == "amazon":
                  textGenerationConfig = {
                      "maxTokenCount": DEFAULT_MAX_TOKENS
                  }
                  textGenerationConfig.update(parameters)
                  request_body = {
                      "inputText": prompt,
                      "textGenerationConfig": textGenerationConfig
                  }
              else:
                  raise Exception("Unsupported provider: ", provider)
              return request_body

          def get_generate_text(modelId, response):
              provider = modelId.split(".")[0]
              generated_text = None
              if provider == "anthropic":
                  response_body = json.loads(response.get("body").read().decode())
                  generated_text = response_body.get("completion")
              elif provider == "ai21":
                  response_body = json.loads(response.get("body").read())
                  generated_text = response_body.get("completions")[0].get("data").get("text")
              elif provider == "amazon":
                  response_body = json.loads(response.get("body").read())
                  generated_text = response_body.get("results")[0].get("outputText")
              else:
                  raise Exception("Unsupported provider: ", provider)
              return generated_text

          def call_llm(parameters, prompt):
              modelId = parameters.pop("modelId")
              body = get_request_body(modelId, parameters, prompt)
              print("ModelId", modelId, "-  Body: ", body)
              client = boto3.client(service_name='bedrock-runtime', region_name=AWS_REGION, endpoint_url=ENDPOINT_URL)
              response = client.invoke_model(body=json.dumps(body), modelId=modelId, accept='application/json', contentType='application/json')
              generated_text = get_generate_text(modelId, response)
              return generated_text

          def lambda_handler(event, context):
              print("Event: ", json.dumps(event))
              global client
              status = cfnresponse.SUCCESS
              responseData = {}
              reason = "Success"
              modelId = ""
              if event['RequestType'] != 'Delete':
                  prompt = "\n\nHuman: Why is the sky blue?\n\nAssistant:"
                  try:
                      # Test LLMModel
                      llmModelId = event['ResourceProperties'].get('LLMModelId', '')
                      modelId = llmModelId
                      parameters = {
                          "modelId": modelId,
                          "temperature": 0
                      }
                      print(f"Testing {modelId}")
                      call_llm(parameters, prompt)            
                  except Exception as e:
                      status = cfnresponse.FAILED
                      reason = f"Exception thrown testing ModelId='{modelId}'. Check that Amazon Bedrock is available in your region, and that model is activated in your Amazon Bedrock account - {e}"
              print(f"Status: {status}, Reason: {reason}")        
              cfnresponse.send(event, context, status, responseData, reason=reason)

  TestGenAIQueryBedrockModelId:
    Type: Custom::TestGenAIQueryBedrockModelId
    Condition: ShouldTestGenAIQueryBedrockModelId
    Properties:
      ServiceToken: !GetAtt TestBedrockModelFunction.Arn
      LLMModelId: !Ref GenAIQueryBedrockModelId

  TestSummarizationBedrockModelId:
    Type: Custom::SummarizationBedrockModelId
    Condition: ShouldTestSummarizationBedrockModelId
    Properties:
      ServiceToken: !GetAtt TestBedrockModelFunction.Arn
      LLMModelId: !Ref SummarizationBedrockModelId

  ########################################################
  # SSM Stack
  ########################################################
  SSM:
    Type: AWS::CloudFormation::Stack
    Properties:
      TemplateURL: pca-ssm/cfn/ssm.template
      Parameters:
        BulkUploadBucketName:
          !If
          - ShouldCreateBulkUploadBucket
          - !Ref BulkUploadBucket
          - !Ref BulkUploadBucketName
        BulkUploadMaxDripRate: !Ref BulkUploadMaxDripRate
        BulkUploadMaxTranscribeJobs: !Ref BulkUploadMaxTranscribeJobs
        ComprehendLanguages: !Ref ComprehendLanguages
        ContentRedactionLanguages: !Ref ContentRedactionLanguages
        ConversationLocation: !Ref ConversationLocation
        EntityRecognizerEndpoint: !Ref EntityRecognizerEndpoint
        EntityStringMap: !Ref EntityStringMap
        EntityThreshold: !Ref EntityThreshold
        EntityTypes: !Ref EntityTypes
        InputBucketAudioPlayback: !Ref InputBucketAudioPlayback
        InputBucketFailedTranscriptions: !Ref InputBucketFailedTranscriptions
        InputBucketName: 
          !If
          - ShouldCreateInputBucket
          - !Ref InputBucket
          - !Ref InputBucketName        
        InputBucketRawAudio: !Ref InputBucketRawAudio
        InputBucketOrigTranscripts: !Ref InputBucketOrigTranscripts
        MaxSpeakers: !Ref MaxSpeakers
        MinSentimentNegative: !Ref MinSentimentNegative
        MinSentimentPositive: !Ref MinSentimentPositive
        OutputBucketName: 
          !If
          - ShouldCreateOutputBucket
          - !Ref OutputBucket
          - !Ref OutputBucketName 
        OutputBucketTranscribeResults: !Ref OutputBucketTranscribeResults
        OutputBucketParsedResults: !Ref OutputBucketParsedResults
        SpeakerNames: !Ref SpeakerNames
        SpeakerSeparationType: !Ref SpeakerSeparationType
        StepFunctionName: !Ref StepFunctionName
        BulkUploadStepFunctionName: !Ref BulkUploadStepFunctionName
        SupportFilesBucketName: 
          !If
          - ShouldCreateSupportFilesBucket
          - !Ref SupportFilesBucket
          - !Ref SupportFilesBucketName
        TranscribeLanguages: !Ref TranscribeLanguages
        TranscribeApiMode: !Ref TranscribeApiMode
        TelephonyCTRType: !Ref TelephonyCTRType
        TelephonyCTRFileSuffix: !Ref TelephonyCTRFileSuffix
        CallRedactionTranscript: !Ref CallRedactionTranscript
        CallRedactionAudio: !Ref CallRedactionAudio
        VocabFilterName: !Ref VocabFilterName
        VocabFilterMode: !Ref VocabFilterMode
        VocabularyName: !Ref VocabularyName
        CustomLangModelName: !Ref CustomLangModelName
        FilenameDatetimeRegex: !Ref FilenameDatetimeRegex
        FilenameDatetimeFieldMap: !Ref FilenameDatetimeFieldMap
        FilenameGUIDRegex: !Ref FilenameGUIDRegex
        FilenameAgentRegex: !Ref FilenameAgentRegex
        FilenameCustRegex: !Ref FilenameCustRegex
        KendraIndexId:
          !If
          - ShouldEnableKendraSearch
          - 'None'
          - 'None'
        # WebUri: !GetAtt PCAUI.Outputs.WebUri
        DatabaseName: !Ref DatabaseName

  PythonUtilsLayer:
    DependsOn: SSM
    Type: AWS::CloudFormation::Stack
    Properties:
      TemplateURL: pca-server/cfn/lib/python-utilities.template

  BedrockBoto3Layer:
    Type: AWS::CloudFormation::Stack
    Condition: ShouldDeployBedrockBoto3Layer
    Properties:
      TemplateURL: pca-boto3-bedrock/template.yaml

  LLMThirdPartyApiKeySecret:
    Condition: ShouldDeployLLMThirdPartyApiKey
    Type: AWS::SecretsManager::Secret
    Properties: 
      Description: API Key
      Name: !Sub '${AWS::StackName}-ThirdPartyApiKey'
      SecretString: !Ref SummarizationLLMThirdPartyApiKey
    Metadata:
      cfn_nag:
        rules_to_suppress:
          - id: W77
            reason: No requirement for custom CMK, secret will not be shared cross-account.

  PCAServer:
    Type: AWS::CloudFormation::Stack
    DependsOn: SSM
    Properties:
      TemplateURL: pca-server/cfn/pca-server.template
      Parameters:
        ffmpegDownloadUrl: !Ref ffmpegDownloadUrl
        CallSummarization: !Ref CallSummarization
        SummarizationBedrockModelId: !Ref SummarizationBedrockModelId
        SummarizationSageMakerInitialInstanceCount: !Ref SummarizationSageMakerInitialInstanceCount
        SummarizationLLMThirdPartyApiKey: !If 
          - ShouldDeployLLMThirdPartyApiKey
          - !Ref LLMThirdPartyApiKeySecret
          - ''
        SummarizationLambdaFunctionArn: !Ref SummarizationLambdaFunctionArn
        PyUtilsLayerArn: !GetAtt PythonUtilsLayer.Outputs.PyUtilsLayer
        Boto3LayerArn: !If
          - ShouldDeployBedrockBoto3Layer
          - !GetAtt BedrockBoto3Layer.Outputs.Boto3Layer
          - ''

  PCAUI:
    Type: AWS::CloudFormation::Stack
    Properties:
      TemplateURL: pca-ui/cfn/pca-ui.template
      Parameters:
        AdminUsername: !Ref AdminUsername
        AdminEmail: !Ref AdminEmail
        MainStackName: !Ref AWS::StackName
        AudioBucket:
          !If
          - ShouldCreateInputBucket
          - !Ref InputBucket
          - !Ref InputBucketName 
        DataBucket:
          !If
          - ShouldCreateOutputBucket
          - !Ref OutputBucket
          - !Ref OutputBucketName
        DataPrefix: !Ref OutputBucketParsedResults
        Environment: !Ref Environment
        GenAIQueryType: !Ref GenAIQuery
        GenAIQueryBedrockModelId: !Ref GenAIQueryBedrockModelId
        FetchTranscriptArn: !GetAtt PCAServer.Outputs.FetchTranscriptArn
        LLMThirdPartyApiKey: !If 
          - ShouldDeployLLMThirdPartyApiKey
          - !Ref LLMThirdPartyApiKeySecret
          - ''
        PyUtilsLayerArn: !GetAtt PythonUtilsLayer.Outputs.PyUtilsLayer
        Boto3LayerArn: !If
          - ShouldDeployBedrockBoto3Layer
          - !GetAtt BedrockBoto3Layer.Outputs.Boto3Layer
          - ''

  PcaDashboards:
    Type: AWS::CloudFormation::Stack
    Condition: ShouldDeployPcaDashboards
    DependsOn: PCAServer
    Properties:
      TemplateURL: build/pca-dashboards.yaml
      Parameters:
        PcaGlueCatalogDatabaseName: !Ref DatabaseName
        PcaOutputBucket: 
          !If
          - ShouldCreateOutputBucket
          - !Ref OutputBucket
          - !Ref OutputBucketName
        PcaWebAppCallPathPrefix: !Sub "dashboard/${OutputBucketParsedResults}/"
        PcaWebAppHostAddress: !Select [1, !Split ["//", !GetAtt PCAUI.Outputs.WebUri]]

  CopySamples:
    Type: AWS::CloudFormation::Stack
    Condition: ShouldLoadSampleFiles
    Properties:
      TemplateURL: pca-samples/copy-samples.template
      Parameters:
        DependsOnPCAServer: !Ref PCAServer
        DependsOnPCAUI: !Ref PCAUI
        DependsOnPCADashboards: !If
          - ShouldDeployPcaDashboards
          - !Ref PcaDashboards
          - !Ref AWS::NoValue

  # Custom resource to check that QuickSight has been enabled - if not, fail fast and prevent downstream failures  

  QuickSightEnabledCheckFunctionRole:
    Type: "AWS::IAM::Role"
    Condition: ShouldDeployPcaDashboards
    Properties:
      AssumeRolePolicyDocument:
        Statement:
          - Effect: Allow
            Principal:
              Service: lambda.amazonaws.com
            Action:
              - "sts:AssumeRole"
      ManagedPolicyArns:
        - "arn:aws:iam::aws:policy/service-role/AWSLambdaBasicExecutionRole"
      Policies:
        - PolicyName: s3-input-bucket-write-policy
          PolicyDocument:
            Statement:
              Effect: Allow
              Action:
                - quicksight:ListDashboards
              Resource: "*"

  QuickSightEnabledCheckFunction:
    Type: AWS::Lambda::Function
    Condition: ShouldDeployPcaDashboards
    Properties:
      Handler: index.handler
      Runtime: python3.8
      Role: !GetAtt QuickSightEnabledCheckFunctionRole.Arn
      Code: 
        ZipFile: !Sub |
          import cfnresponse
          import boto3
          def handler(event, context):
            print(event)
            client = boto3.client('quicksight')
            status = cfnresponse.SUCCESS
            reason = f"QuickSight is enabled - OK"
            if event['RequestType'] != "Delete":
              try:
                response = client.list_dashboards(
                    AwsAccountId='${AWS::AccountId}',
                    )
              except Exception as e:
                print(e)
                status = cfnresponse.FAILED
                reason = f"No Amazon QuickSight account. To deploy PCA with Dashboards enabled, you must first create an account in the Amazon QuickSight console => {e}"
            else:
              reason = f"Request type is {event['RequestType']} - skipping"
            cfnresponse.send(event, context, status, {}, reason=reason) 

  IsQuickSightEnabled:
    Type: Custom::QuickSightCheck
    Condition: ShouldDeployPcaDashboards
    Properties:
      ServiceToken: !GetAtt QuickSightEnabledCheckFunction.Arn

Outputs:

  BulkUploadBucket:
    Description: S3 Bucket for uploading input audio files for alternate bulk upload workflow
    Value:
          !If
          - ShouldCreateBulkUploadBucket
          - !Ref BulkUploadBucket
          - !Ref BulkUploadBucketName

  InputBucket:
    Description: S3 Bucket for uploading input audio files
    Value:
      !If
      - ShouldCreateInputBucket
      - !Ref InputBucket
      - !Ref InputBucketName  
    
  InputBucketPrefix:
    Description: S3 Bucket prefix/folder for uploading input audio files
    Value: !Ref InputBucketRawAudio

  InputBucketTranscriptPrefix:
    Description: S3 Bucket prefix/folder for uploading input transcripts
    Value: !Ref InputBucketOrigTranscripts
    
  InputBucketPlaybackAudioPrefix:
    Description: S3 Bucket prefix/folder for audio used for playboack from browser
    Value: !Ref InputBucketAudioPlayback

  OutputBucket:
    Description: S3 Bucket where Transcribe output files are delivered
    Value:
      !If
      - ShouldCreateOutputBucket
      - !Ref OutputBucket
      - !Ref OutputBucketName  
    
  OutputBucketPrefix:
    Description: S3 Bucket path where Transcribe output files are delivered
    Value: !Ref OutputBucketParsedResults

  SupportFilesBucket:
    Description: S3 Bucket bucket that hold supporting files, such as the file-based entity recognition mapping files
    Value:
      !If
      - ShouldCreateSupportFilesBucket
      - !Ref SupportFilesBucket
      - !Ref SupportFilesBucketName  
    
  TranscriptionMediaSearchFinderURL:
    Description: Transcript Search Application link
    Value:
      !If
      - ShouldEnableKendraSearch
      - "Not enabled"
      - "Not enabled"
 
  WebAppURL:
    Description: PCA Web Application link
    Value: !GetAtt PCAUI.Outputs.WebUri  
    
  WebAdminUsername:
    Description: PCA admin user
    Value: !Ref AdminUsername

  RolesForKMSKey:
    Description: When using KMS key to encrypt S3 input/output buckets, KMS key must grant access to these roles.
    Value: !Join
      - ', '
      - - !Sub '${PCAUI.Outputs.RolesForKMSKey}'
        - !Sub '${PCAServer.Outputs.RolesForKMSKey}'
        - !If [ShouldLoadSampleFiles, !Sub '${CopySamples.Outputs.RolesForKMSKey}', !Ref AWS::NoValue]

  PcADashboards:
    Description: See PCA Dashboards nested stack outputs for additional information. Refer to blog - http://www.amazon.com/pca-dashboards.
    Value:
      !If
      - ShouldDeployPcaDashboards
      - !Sub "https://${AWS::Region}.console.aws.amazon.com/cloudformation/home?region=${AWS::Region}#/stacks/outputs?stackId=${PcaDashboards}"
      - "PCA Dashboards not enabled - stack param 'EnablePcaDashboards'"

  FetchTranscriptArn:
    Description: Lambda function arn that will generate a string of the entire transcript for custom Lambda functions to use.
    Value: !GetAtt PCAServer.Outputs.FetchTranscriptArn

  LLMPromptSummaryTemplateParameter:
    Description: The LLM summary prompt template in SSM Parameter Store - open to customise call summary prompts.
    Value: !Sub "https://${AWS::Region}.console.aws.amazon.com/systems-manager/parameters/${SSM.Outputs.LLMPromptSummaryTemplateParameter}"
  
  LLMPromptQueryTemplateParameter:
    Description: The LLM query prompt template in SSM Parameter Store - open to customise query prompts.
    Value: !Sub "https://${AWS::Region}.console.aws.amazon.com/systems-manager/parameters/${SSM.Outputs.LLMPromptQueryTemplateParameter}"<|MERGE_RESOLUTION|>--- conflicted
+++ resolved
@@ -1,10 +1,6 @@
 AWSTemplateFormatVersion: "2010-09-09"
 
-<<<<<<< HEAD
-Description: Amazon Transcribe Post Call Analytics - PCA (v0.7.1) (uksb-1sn29lk73)
-=======
 Description: Amazon Transcribe Post Call Analytics - PCA (v0.7.2) (uksb-1sn29lk73)
->>>>>>> e2c1467a
 
 Parameters:
 
